--- conflicted
+++ resolved
@@ -35,11 +35,6 @@
 
 func (fo *FileOperator) Write(ctx context.Context, fileContent []byte, file *mpi.FileMeta) error {
 	filePermission := files.FileMode(file.GetPermissions())
-<<<<<<< HEAD
-	if _, err := os.Stat(file.GetName()); os.IsNotExist(err) {
-		slog.DebugContext(ctx, "File does not exist, creating new file", "file_path", file.GetName(), operatorLogOrigin)
-		err = os.MkdirAll(path.Dir(file.GetName()), filePermission)
-=======
 	err := fo.CreateFileDirectories(ctx, file, filePermission)
 	if err != nil {
 		return err
@@ -49,7 +44,7 @@
 	if writeErr != nil {
 		return fmt.Errorf("error writing to file %s: %w", file.GetName(), writeErr)
 	}
-	slog.DebugContext(ctx, "Content written to file", "file_path", file.GetName())
+	slog.DebugContext(ctx, "Content written to file", "file_path", file.GetName(), operatorLogOrigin)
 
 	return nil
 }
@@ -66,7 +61,6 @@
 			"directory_path", parentDirectory,
 		)
 		err = os.MkdirAll(parentDirectory, filePermission)
->>>>>>> 9b574fa9
 		if err != nil {
 			return fmt.Errorf("error creating directory %s: %w", parentDirectory, err)
 		}
@@ -95,6 +89,7 @@
 				ctx, "Failed to close file",
 				"file", file.GetFileMeta().GetName(),
 				"error", closeError,
+				operatorLogOrigin,
 			)
 		}
 	}()
@@ -102,7 +97,7 @@
 		return createError
 	}
 
-	slog.DebugContext(ctx, "Writing chunked file", "file", file.GetFileMeta().GetName())
+	slog.DebugContext(ctx, "Writing chunked file", "file", file.GetFileMeta().GetName(), operatorLogOrigin)
 	for i := uint32(0); i < header.GetChunks(); i++ {
 		chunk, recvError := stream.Recv()
 		if recvError != nil {
@@ -114,10 +109,6 @@
 			return fmt.Errorf("error writing chunk to file %s: %w", file.GetFileMeta().GetName(), chunkWriteError)
 		}
 	}
-<<<<<<< HEAD
-	slog.DebugContext(ctx, "Content written to file", "file_path", file.GetName(), operatorLogOrigin)
-=======
->>>>>>> 9b574fa9
 
 	return nil
 }
