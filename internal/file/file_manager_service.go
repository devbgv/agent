--- conflicted
+++ resolved
@@ -8,11 +8,8 @@
 import (
 	"bytes"
 	"context"
-<<<<<<< HEAD
 	"io"
-=======
 	"errors"
->>>>>>> 32328621
 	"log/slog"
 	"os"
 
@@ -36,26 +33,20 @@
 
 type FileManagerService struct {
 	fileServiceClient mpi.FileServiceClient
-<<<<<<< HEAD
+	agentConfig       *config.Config
 	fileOperator      fileOperator
 	// TODO: Naming of these
 	fileOverviewCache map[string]*mpi.FileOverview // key is instance ID
 	fileContentsCache map[string][]byte            // key is file path
-=======
-	agentConfig       *config.Config
->>>>>>> 32328621
 }
 
 func NewFileManagerService(fileServiceClient mpi.FileServiceClient, agentConfig *config.Config) *FileManagerService {
 	return &FileManagerService{
 		fileServiceClient: fileServiceClient,
-<<<<<<< HEAD
+		agentConfig:       agentConfig,
 		fileOperator:      NewFileOperator(),
 		fileOverviewCache: make(map[string]*mpi.FileOverview),
 		fileContentsCache: make(map[string][]byte),
-=======
-		agentConfig:       agentConfig,
->>>>>>> 32328621
 	}
 }
 
@@ -138,8 +129,33 @@
 	backOffCtx, backoffCancel := context.WithTimeout(ctx, fms.agentConfig.Common.MaxElapsedTime)
 	defer backoffCancel()
 
-<<<<<<< HEAD
-	return updateFileErr
+	sendUpdateFile := func() (*mpi.UpdateFileResponse, error) {
+		slog.DebugContext(ctx, "Sending update file request", "request", request)
+		if fms.fileServiceClient == nil {
+			return nil, errors.New("file service client is not initialized")
+		}
+
+		response, updateError := fms.fileServiceClient.UpdateFile(ctx, request)
+
+		validatedError := grpc.ValidateGrpcError(updateError)
+
+		if validatedError != nil {
+			slog.ErrorContext(ctx, "Failed to send update file", "error", validatedError)
+
+			return nil, validatedError
+		}
+
+		return response, nil
+	}
+
+	response, err := backoff.RetryWithData(sendUpdateFile, backoffHelpers.Context(backOffCtx, fms.agentConfig.Common))
+	if err != nil {
+		return err
+	}
+
+	slog.DebugContext(ctx, "UpdateFile response", "response", response)
+
+	return err
 }
 
 func (fms *FileManagerService) ConfigApply(ctx context.Context, configApplyRequest *mpi.ConfigApplyRequest) error {
@@ -199,33 +215,10 @@
 	}
 	file, err := os.Open(filePath)
 	// TODO: should this be more specific ? mention file ??
-=======
-	sendUpdateFile := func() (*mpi.UpdateFileResponse, error) {
-		slog.DebugContext(ctx, "Sending update file request", "request", request)
-		if fms.fileServiceClient == nil {
-			return nil, errors.New("file service client is not initialized")
-		}
-
-		response, updateError := fms.fileServiceClient.UpdateFile(ctx, request)
-
-		validatedError := grpc.ValidateGrpcError(updateError)
-
-		if validatedError != nil {
-			slog.ErrorContext(ctx, "Failed to send update file", "error", validatedError)
-
-			return nil, validatedError
-		}
-
-		return response, nil
-	}
-
-	response, err := backoff.RetryWithData(sendUpdateFile, backoffHelpers.Context(backOffCtx, fms.agentConfig.Common))
->>>>>>> 32328621
-	if err != nil {
-		return err
-	}
-
-<<<<<<< HEAD
+	if err != nil {
+		return err
+	}
+
 	content := bytes.NewBuffer([]byte{})
 	// TODO: should this be more specific ? mention file ??
 	_, copyErr := io.Copy(content, file)
@@ -288,10 +281,4 @@
 // compare the cache to the file overview to see if a file was added as the file will be in file overview
 // but won't be in the cache as its new and won't have previous content. this means the file should be deleted
 // files that were deleted should be created using the cache
-// files that were updated should be written to using the cache
-=======
-	slog.DebugContext(ctx, "UpdateFile response", "response", response)
-
-	return err
-}
->>>>>>> 32328621
+// files that were updated should be written to using the cache