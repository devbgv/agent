// Copyright (c) F5, Inc.
//
// This source code is licensed under the Apache License, Version 2.0 license found in the
// LICENSE file in the root directory of this source tree.
package config

import (
	"time"

	pkg "github.com/nginx/agent/v3/pkg/config"
)

const (
	DefGracefulShutdownPeriod      = 5 * time.Second
	DefNginxReloadMonitoringPeriod = 10 * time.Second
	DefTreatErrorsAsWarnings       = false
	DefNginxApiTlsCa               = ""

<<<<<<< HEAD
	DefCommandServerHostKey               = ""
	DefCommandServerPortKey               = 0
	DefCommandServerTypeKey               = "grpc"
	DefCommandAuthTokenKey                = ""
	DefCommandAuthTokenPathKey            = ""
	DefCommandTLSCertKey                  = ""
	DefCommandTLSKeyKey                   = ""
	DefCommandTLSCaKey                    = ""
	DefCommandTLSSkipVerifyKey            = false
	DefCommandTLServerNameKey             = ""
	DefCommandServerProxyTimeoutKey       = 0
	DefCommandServerProxyURlKey           = ""
	DefCommandServerProxyNoProxyKey       = ""
	DefCommandServerProxyAuthMethodKey    = ""
	DefCommandServerProxyUsernameKey      = ""
	DefCommandServerProxyPasswordKey      = ""
	DefCommandServerProxyTokenKey         = ""
	DefCommandServerProxyTLSCertKey       = ""
	DefCommandServerProxyTLSKeyKey        = ""
	DefCommandServerProxyTLSCaKey         = ""
	DefCommandServerProxyTLSSkipVerifyKey = false
	DefCommandServerProxyTLServerNameKey  = ""
=======
	// Nginx Reload Backoff defaults
	DefNginxReloadBackoffInitialInterval     = 1 * time.Second
	DefNginxReloadBackoffRandomizationFactor = 0.5 // the value is 0 <= and < 1
	DefNginxReloadBackoffMultiplier          = 5
	DefNginxReloadBackoffMaxInterval         = 10 * time.Second
	DefNginxReloadBackoffMaxElapsedTime      = 30 * time.Second

	DefCommandServerHostKey    = ""
	DefCommandServerPortKey    = 0
	DefCommandServerTypeKey    = "grpc"
	DefCommandAuthTokenKey     = ""
	DefCommandAuthTokenPathKey = ""
	DefCommandTLSCertKey       = ""
	DefCommandTLSKeyKey        = ""
	DefCommandTLSCaKey         = ""
	DefCommandTLSSkipVerifyKey = false
	DefCommandTLServerNameKey  = ""
>>>>>>> 504a66a8

	DefAuxiliaryCommandServerHostKey    = ""
	DefAuxiliaryCommandServerPortKey    = 0
	DefAuxiliaryCommandServerTypeKey    = "grpc"
	DefAuxiliaryCommandAuthTokenKey     = ""
	DefAuxiliaryCommandAuthTokenPathKey = ""
	DefAuxiliaryCommandTLSCertKey       = ""
	DefAuxiliaryCommandTLSKeyKey        = ""
	DefAuxiliaryCommandTLSCaKey         = ""
	DefAuxiliaryCommandTLSSkipVerifyKey = false
	DefAuxiliaryCommandTLServerNameKey  = ""

	// Client GRPC Settings
	DefMaxMessageSize               = 0       // 0 = unset
	DefMaxMessageRecieveSize        = 4194304 // default 4 MB
	DefMaxMessageSendSize           = 4194304 // default 4 MB
	DefMaxFileSize           uint32 = 1048576 // 1MB
	DefFileChunkSize         uint32 = 524288  // 0.5MB

	// Client HTTP Settings
	DefHTTPTimeout = 10 * time.Second

	// Client GRPC Keep Alive Settings
	DefGRPCKeepAliveTimeout             = 10 * time.Second
	DefGRPCKeepAliveTime                = 20 * time.Second
	DefGRPCKeepAlivePermitWithoutStream = true

	// Client Backoff defaults
	DefBackoffInitialInterval     = 1 * time.Second
	DefBackoffRandomizationFactor = 0.5 // the value is 0 <= and < 1
	DefBackoffMultiplier          = 3
	DefBackoffMaxInterval         = 20 * time.Second
	DefBackoffMaxElapsedTime      = 1 * time.Minute

	// Watcher defaults
	DefInstanceWatcherMonitoringFrequency       = 5 * time.Second
	DefInstanceHealthWatcherMonitoringFrequency = 5 * time.Second
	DefFileWatcherMonitoringFrequency           = 5 * time.Second

	// Collector defaults
	DefCollectorConfigPath  = "/etc/nginx-agent/opentelemetry-collector-agent.yaml"
	DefCollectorLogLevel    = "INFO"
	DefCollectorLogPath     = "/var/log/nginx-agent/opentelemetry-collector-agent.log"
	DefCollectorTLSCertPath = "/var/lib/nginx-agent/cert.pem"
	DefCollectorTLSKeyPath  = "/var/lib/nginx-agent/key.pem"
	DefCollectorTLSCAPath   = "/var/lib/nginx-agent/ca.pem"
	DefCollectorTLSSANNames = "127.0.0.1,::1,localhost"

	DefCollectorMetricsBatchProcessorSendBatchSize    = 1000
	DefCollectorMetricsBatchProcessorSendBatchMaxSize = 1000
	DefCollectorMetricsBatchProcessorTimeout          = 30 * time.Second
	DefCollectorLogsBatchProcessorSendBatchSize       = 100
	DefCollectorLogsBatchProcessorSendBatchMaxSize    = 100
	DefCollectorLogsBatchProcessorTimeout             = 60 * time.Second

	DefCollectorExtensionsHealthServerHost      = "localhost"
	DefCollectorExtensionsHealthServerPort      = 13133
	DefCollectorExtensionsHealthPath            = "/"
	DefCollectorExtensionsHealthTLSCertPath     = ""
	DefCollectorExtensionsHealthTLSKeyPath      = ""
	DefCollectorExtensionsHealthTLSCAPath       = ""
	DefCollectorExtensionsHealthTLSSkipVerify   = false
	DefCollectorExtensionsHealthTLServerNameKey = ""

	// File defaults
	DefManifestDir = "/var/lib/nginx-agent"
)

func DefaultFeatures() []string {
	return []string{
		pkg.FeatureConfiguration,
		pkg.FeatureCertificates,
		pkg.FeatureMetrics,
		pkg.FeatureFileWatcher,
		pkg.FeatureLogsNap,
	}
}

func DefaultAllowedDirectories() []string {
	return []string{
		"/etc/nginx",
		"/usr/local/etc/nginx",
		"/usr/share/nginx/modules",
		"/var/run/nginx",
		"/var/log/nginx",
		"/etc/app_protect",
	}
}

func DefaultExcludedFiles() []string {
	return []string{
		"^.*(\\.log|.swx|~|.swp)$",
	}
}

func DefaultLabels() map[string]string {
	return make(map[string]string)
}<|MERGE_RESOLUTION|>--- conflicted
+++ resolved
@@ -16,7 +16,13 @@
 	DefTreatErrorsAsWarnings       = false
 	DefNginxApiTlsCa               = ""
 
-<<<<<<< HEAD
+	// Nginx Reload Backoff defaults
+	DefNginxReloadBackoffInitialInterval     = 1 * time.Second
+	DefNginxReloadBackoffRandomizationFactor = 0.5 // the value is 0 <= and < 1
+	DefNginxReloadBackoffMultiplier          = 5
+	DefNginxReloadBackoffMaxInterval         = 10 * time.Second
+	DefNginxReloadBackoffMaxElapsedTime      = 30 * time.Second
+
 	DefCommandServerHostKey               = ""
 	DefCommandServerPortKey               = 0
 	DefCommandServerTypeKey               = "grpc"
@@ -39,25 +45,6 @@
 	DefCommandServerProxyTLSCaKey         = ""
 	DefCommandServerProxyTLSSkipVerifyKey = false
 	DefCommandServerProxyTLServerNameKey  = ""
-=======
-	// Nginx Reload Backoff defaults
-	DefNginxReloadBackoffInitialInterval     = 1 * time.Second
-	DefNginxReloadBackoffRandomizationFactor = 0.5 // the value is 0 <= and < 1
-	DefNginxReloadBackoffMultiplier          = 5
-	DefNginxReloadBackoffMaxInterval         = 10 * time.Second
-	DefNginxReloadBackoffMaxElapsedTime      = 30 * time.Second
-
-	DefCommandServerHostKey    = ""
-	DefCommandServerPortKey    = 0
-	DefCommandServerTypeKey    = "grpc"
-	DefCommandAuthTokenKey     = ""
-	DefCommandAuthTokenPathKey = ""
-	DefCommandTLSCertKey       = ""
-	DefCommandTLSKeyKey        = ""
-	DefCommandTLSCaKey         = ""
-	DefCommandTLSSkipVerifyKey = false
-	DefCommandTLServerNameKey  = ""
->>>>>>> 504a66a8
 
 	DefAuxiliaryCommandServerHostKey    = ""
 	DefAuxiliaryCommandServerPortKey    = 0
