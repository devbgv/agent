--- conflicted
+++ resolved
@@ -131,14 +131,10 @@
 
 			switch message.GetRequest().(type) {
 			case *mpi.ManagementPlaneRequest_ConfigUploadRequest:
-<<<<<<< HEAD
-				cp.messagePipe.Process(newCtx, &bus.Message{Topic: bus.ConfigUploadRequestTopic, Data: message})
+				cp.messagePipe.Process(ctx, &bus.Message{Topic: bus.ConfigUploadRequestTopic, Data: message})
 			case *mpi.ManagementPlaneRequest_ConfigApplyRequest:
 				slog.Info("Config Apply Request")
 				cp.messagePipe.Process(newCtx, &bus.Message{Topic: bus.ConfigApplyRequestTopic, Data: message})
-=======
-				cp.messagePipe.Process(ctx, &bus.Message{Topic: bus.ConfigUploadRequestTopic, Data: message})
->>>>>>> 5f289815
 			default:
 				slog.DebugContext(newCtx, "Management plane request not implemented yet")
 			}
