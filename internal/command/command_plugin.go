--- conflicted
+++ resolved
@@ -83,12 +83,6 @@
 
 func (cp *CommandPlugin) processResourceUpdate(ctx context.Context, msg *bus.Message) {
 	if resource, ok := msg.Data.(*mpi.Resource); ok {
-<<<<<<< HEAD
-		err := cp.commandService.UpdateDataPlaneStatus(ctx, resource)
-		if err != nil {
-			slog.ErrorContext(ctx, "Unable to update data plane status", "error", err)
-		}
-=======
 		createConnectionResponse, err := cp.commandService.UpdateDataPlaneStatus(ctx, resource)
 		if err != nil {
 			slog.ErrorContext(ctx, "Unable to update data plane status", "error", err)
@@ -96,7 +90,6 @@
 		if createConnectionResponse != nil {
 			cp.messagePipe.Process(ctx, &bus.Message{Topic: bus.ConnectionCreatedTopic, Data: createConnectionResponse})
 		}
->>>>>>> ee90b47c
 	}
 }
 
@@ -141,13 +134,9 @@
 
 			switch message.GetRequest().(type) {
 			case *mpi.ManagementPlaneRequest_ConfigUploadRequest:
-				cp.messagePipe.Process(ctx, &bus.Message{Topic: bus.ConfigUploadRequestTopic, Data: message})
-<<<<<<< HEAD
+				cp.messagePipe.Process(newCtx, &bus.Message{Topic: bus.ConfigUploadRequestTopic, Data: message})
 			case *mpi.ManagementPlaneRequest_ConfigApplyRequest:
-				slog.Info("Config Apply Request")
 				cp.messagePipe.Process(newCtx, &bus.Message{Topic: bus.ConfigApplyRequestTopic, Data: message})
-=======
->>>>>>> ee90b47c
 			default:
 				slog.DebugContext(newCtx, "Management plane request not implemented yet")
 			}
