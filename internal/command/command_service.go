// Copyright (c) F5, Inc.
//
// This source code is licensed under the Apache License, Version 2.0 license found in the
// LICENSE file in the root directory of this source tree.

package command

import (
	"context"
	"errors"
	"log/slog"
	"sync"
	"sync/atomic"
	"time"

	"github.com/cenkalti/backoff/v4"
	"github.com/google/uuid"
	mpi "github.com/nginx/agent/v3/api/grpc/mpi/v1"
	"github.com/nginx/agent/v3/internal/config"
	"github.com/nginx/agent/v3/internal/grpc"
	"github.com/nginx/agent/v3/internal/logger"
	"google.golang.org/protobuf/types/known/timestamppb"

	backoffHelpers "github.com/nginx/agent/v3/internal/backoff"
)

var _ commandService = (*CommandService)(nil)

const (
	retryInterval                  = 5 * time.Second
	createConnectionMaxElapsedTime = 0
)

type (
	CommandService struct {
		commandServiceClient mpi.CommandServiceClient
		agentConfig          *config.Config
		isConnected          *atomic.Bool
		subscribeCancel      context.CancelFunc
		subscribeMutex       sync.Mutex
		subscribeChannel     chan *mpi.ManagementPlaneRequest
		subscribeClient      mpi.CommandService_SubscribeClient
		subscribeClientMutex sync.Mutex
	}
)

func NewCommandService(
	ctx context.Context,
	commandServiceClient mpi.CommandServiceClient,
	agentConfig *config.Config,
	subscribeChannel chan *mpi.ManagementPlaneRequest,
) *CommandService {
	isConnected := &atomic.Bool{}
	isConnected.Store(false)

	commandService := &CommandService{
		commandServiceClient: commandServiceClient,
		agentConfig:          agentConfig,
		isConnected:          isConnected,
		subscribeChannel:     subscribeChannel,
	}

	var subscribeCtx context.Context

	commandService.subscribeMutex.Lock()
	subscribeCtx, commandService.subscribeCancel = context.WithCancel(ctx)
	commandService.subscribeMutex.Unlock()

	go commandService.subscribe(subscribeCtx)

	return commandService
}

func (cs *CommandService) UpdateDataPlaneStatus(
	ctx context.Context,
	resource *mpi.Resource,
) (*mpi.CreateConnectionResponse, error) {
	var createConnectionResponse *mpi.CreateConnectionResponse
	if !cs.isConnected.Load() {
		response, err := cs.createConnection(ctx, resource)
		if err != nil {
			return nil, err
		}

		createConnectionResponse = response
	}

	correlationID := logger.GetCorrelationID(ctx)

	request := &mpi.UpdateDataPlaneStatusRequest{
		MessageMeta: &mpi.MessageMeta{
			MessageId:     uuid.NewString(),
			CorrelationId: correlationID,
			Timestamp:     timestamppb.Now(),
		},
		Resource: resource,
	}

	backOffCtx, backoffCancel := context.WithTimeout(ctx, cs.agentConfig.Common.MaxElapsedTime)
	defer backoffCancel()

	sendDataPlaneStatus := func() (*mpi.UpdateDataPlaneStatusResponse, error) {
		slog.DebugContext(ctx, "Sending data plane status update request", "request", request)
		if cs.commandServiceClient == nil {
			return nil, errors.New("command service client is not initialized")
		}

		response, updateError := cs.commandServiceClient.UpdateDataPlaneStatus(ctx, request)

		validatedError := grpc.ValidateGrpcError(updateError)
		if validatedError != nil {
			slog.ErrorContext(ctx, "Failed to send update data plane status", "error", validatedError)

			return nil, validatedError
		}

		return response, nil
	}

	response, err := backoff.RetryWithData(
		sendDataPlaneStatus,
		backoffHelpers.Context(backOffCtx, cs.agentConfig.Common),
	)
	if err != nil {
		return createConnectionResponse, err
	}
	slog.DebugContext(ctx, "UpdateDataPlaneStatus response", "response", response)

	return createConnectionResponse, err
}

func (cs *CommandService) UpdateDataPlaneHealth(ctx context.Context, instanceHealths []*mpi.InstanceHealth) error {
	if !cs.isConnected.Load() {
		return errors.New("command service client not connected yet")
	}

	correlationID := logger.GetCorrelationID(ctx)

	request := &mpi.UpdateDataPlaneHealthRequest{
		MessageMeta: &mpi.MessageMeta{
			MessageId:     uuid.NewString(),
			CorrelationId: correlationID,
			Timestamp:     timestamppb.Now(),
		},
		InstanceHealths: instanceHealths,
	}

	backOffCtx, backoffCancel := context.WithTimeout(ctx, cs.agentConfig.Common.MaxElapsedTime)
	defer backoffCancel()

	response, err := backoff.RetryWithData(
		cs.dataPlaneHealthCallback(ctx, request),
		backoffHelpers.Context(backOffCtx, cs.agentConfig.Common),
	)
	if err != nil {
		return err
	}

	slog.DebugContext(ctx, "UpdateDataPlaneHealth response", "response", response)

	return err
}

func (cs *CommandService) SendDataPlaneResponse(ctx context.Context, response *mpi.DataPlaneResponse) error {
	slog.DebugContext(ctx, "Sending data plane response", "response", response)

	backOffCtx, backoffCancel := context.WithTimeout(ctx, cs.agentConfig.Common.MaxElapsedTime)
	defer backoffCancel()

	return backoff.Retry(
		cs.sendDataPlaneResponseCallback(ctx, response),
		backoffHelpers.Context(backOffCtx, cs.agentConfig.Common),
	)
}

func (cs *CommandService) CancelSubscription(ctx context.Context) {
	slog.InfoContext(ctx, "Canceling subscribe context")

	cs.subscribeMutex.Lock()
	if cs.subscribeCancel != nil {
		cs.subscribeCancel()
	}
	cs.subscribeMutex.Unlock()
}

func (cs *CommandService) subscribe(ctx context.Context) {
	commonSettings := &config.CommonSettings{
		InitialInterval:     cs.agentConfig.Common.InitialInterval,
		MaxInterval:         cs.agentConfig.Common.MaxInterval,
		MaxElapsedTime:      createConnectionMaxElapsedTime,
		RandomizationFactor: cs.agentConfig.Common.RandomizationFactor,
		Multiplier:          cs.agentConfig.Common.Multiplier,
	}
<<<<<<< HEAD

	err := backoff.Retry(cs.subscribeCallback(ctx), backoffHelpers.Context(ctx, commonSettings))
	if err != nil {
		slog.WarnContext(ctx, "Failed to initialize the subscribe stream", "error", err)
		return
	}
=======
>>>>>>> ee90b47c

	for {
		select {
		case <-ctx.Done():
			return
		default:
			retryError := backoff.Retry(cs.receiveCallback(ctx), backoffHelpers.Context(ctx, commonSettings))
			if retryError != nil {
				slog.WarnContext(ctx, "Failed to receive messages from subscribe stream", "error", retryError)
			}
		}
	}
}

func (cs *CommandService) createConnection(
	ctx context.Context,
	resource *mpi.Resource,
) (*mpi.CreateConnectionResponse, error) {
	correlationID := logger.GetCorrelationID(ctx)

	// Only send a resource update message if instances other than the agent instance are found
	if len(resource.GetInstances()) <= 1 {
		return nil, errors.New("waiting for data plane instances to be found before sending create connection request")
	}

	request := &mpi.CreateConnectionRequest{
		MessageMeta: &mpi.MessageMeta{
			MessageId:     uuid.NewString(),
			CorrelationId: correlationID,
			Timestamp:     timestamppb.Now(),
		},
		Resource: resource,
	}

	commonSettings := &config.CommonSettings{
		InitialInterval:     cs.agentConfig.Common.InitialInterval,
		MaxInterval:         cs.agentConfig.Common.MaxInterval,
		MaxElapsedTime:      createConnectionMaxElapsedTime,
		RandomizationFactor: cs.agentConfig.Common.RandomizationFactor,
		Multiplier:          cs.agentConfig.Common.Multiplier,
	}

	response, err := backoff.RetryWithData(
		cs.connectCallback(ctx, request),
		backoffHelpers.Context(ctx, commonSettings),
	)
	if err != nil {
		return nil, err
	}

	slog.DebugContext(ctx, "Connection created", "response", response)
	slog.DebugContext(ctx, "Agent connected")

	cs.isConnected.Store(true)

<<<<<<< HEAD
	return nil
=======
	return response, nil
>>>>>>> ee90b47c
}

// Retry callback for sending a data plane response to the Management Plane.
func (cs *CommandService) sendDataPlaneResponseCallback(
	ctx context.Context,
	response *mpi.DataPlaneResponse,
) func() error {
	return func() error {
		cs.subscribeClientMutex.Lock()
		defer cs.subscribeClientMutex.Unlock()

		if cs.subscribeClient == nil {
			return errors.New("subscribe client is not initialized")
		}

		err := cs.subscribeClient.Send(response)
		if err != nil {
			slog.ErrorContext(ctx, "Failed to send data plane response", "error", err)

			return err
		}

		return nil
	}
}

// Retry callback for sending a data plane health status to the Management Plane.
func (cs *CommandService) dataPlaneHealthCallback(
	ctx context.Context,
	request *mpi.UpdateDataPlaneHealthRequest,
) func() (*mpi.UpdateDataPlaneHealthResponse, error) {
	return func() (*mpi.UpdateDataPlaneHealthResponse, error) {
		slog.DebugContext(ctx, "Sending data plane health update request", "request", request)
		if cs.commandServiceClient == nil {
			return nil, errors.New("command service client is not initialized")
		}

		response, updateError := cs.commandServiceClient.UpdateDataPlaneHealth(ctx, request)

		validatedError := grpc.ValidateGrpcError(updateError)

		if validatedError != nil {
			slog.ErrorContext(ctx, "Failed to send update data plane health", "error", validatedError)

			return nil, validatedError
		}

		return response, nil
	}
}

<<<<<<< HEAD
// Retry callback for initializing the subscription to the Management Plane.
func (cs *CommandService) subscribeCallback(ctx context.Context) func() error {
	return func() error {
		cs.subscribeClientMutex.Lock()
		defer cs.subscribeClientMutex.Unlock()

		if cs.subscribeClient == nil {
			if cs.commandServiceClient == nil {
=======
// Retry callback for receiving messages from the Management Plane subscription.
// nolint: revive
func (cs *CommandService) receiveCallback(ctx context.Context) func() error {
	return func() error {
		cs.subscribeClientMutex.Lock()

		if cs.subscribeClient == nil {
			if cs.commandServiceClient == nil {
				cs.subscribeClientMutex.Unlock()
>>>>>>> ee90b47c
				return errors.New("command service client is not initialized")
			}

			var err error
			cs.subscribeClient, err = cs.commandServiceClient.Subscribe(ctx)
			if err != nil {
				slog.ErrorContext(ctx, "Failed to create subscribe client", "error", err)
<<<<<<< HEAD

				return err
			}
		}

		return nil
	}
}

// Retry callback for receiving messages from the Management Plane subscription.
func (cs *CommandService) receiveCallback(ctx context.Context) func() error {
	return func() error {
		if cs.subscribeClient == nil {
			return errors.New("subscribe service client not initialized yet")
		}

=======
				cs.subscribeClientMutex.Unlock()

				return err
			}

			if cs.subscribeClient == nil {
				cs.subscribeClientMutex.Unlock()
				return errors.New("subscribe service client not initialized yet")
			}
		}

		cs.subscribeClientMutex.Unlock()

>>>>>>> ee90b47c
		request, recvError := cs.subscribeClient.Recv()
		if recvError != nil {
			slog.ErrorContext(ctx, "Failed to receive message from subscribe stream", "error", recvError)
			cs.subscribeClient = nil

			return recvError
		}

		cs.subscribeChannel <- request

		return nil
	}
}

// Retry callback for establishing the connection between the Management Plane and the Agent.
func (cs *CommandService) connectCallback(
	ctx context.Context,
	request *mpi.CreateConnectionRequest,
) func() (*mpi.CreateConnectionResponse, error) {
	return func() (*mpi.CreateConnectionResponse, error) {
		response, connectErr := cs.commandServiceClient.CreateConnection(ctx, request)

		validatedError := grpc.ValidateGrpcError(connectErr)
		if validatedError != nil {
			slog.ErrorContext(ctx, "Failed to create connection", "error", validatedError)

			return nil, validatedError
		}

		return response, nil
	}
}<|MERGE_RESOLUTION|>--- conflicted
+++ resolved
@@ -191,15 +191,6 @@
 		RandomizationFactor: cs.agentConfig.Common.RandomizationFactor,
 		Multiplier:          cs.agentConfig.Common.Multiplier,
 	}
-<<<<<<< HEAD
-
-	err := backoff.Retry(cs.subscribeCallback(ctx), backoffHelpers.Context(ctx, commonSettings))
-	if err != nil {
-		slog.WarnContext(ctx, "Failed to initialize the subscribe stream", "error", err)
-		return
-	}
-=======
->>>>>>> ee90b47c
 
 	for {
 		select {
@@ -255,11 +246,7 @@
 
 	cs.isConnected.Store(true)
 
-<<<<<<< HEAD
-	return nil
-=======
 	return response, nil
->>>>>>> ee90b47c
 }
 
 // Retry callback for sending a data plane response to the Management Plane.
@@ -311,16 +298,6 @@
 	}
 }
 
-<<<<<<< HEAD
-// Retry callback for initializing the subscription to the Management Plane.
-func (cs *CommandService) subscribeCallback(ctx context.Context) func() error {
-	return func() error {
-		cs.subscribeClientMutex.Lock()
-		defer cs.subscribeClientMutex.Unlock()
-
-		if cs.subscribeClient == nil {
-			if cs.commandServiceClient == nil {
-=======
 // Retry callback for receiving messages from the Management Plane subscription.
 // nolint: revive
 func (cs *CommandService) receiveCallback(ctx context.Context) func() error {
@@ -330,7 +307,6 @@
 		if cs.subscribeClient == nil {
 			if cs.commandServiceClient == nil {
 				cs.subscribeClientMutex.Unlock()
->>>>>>> ee90b47c
 				return errors.New("command service client is not initialized")
 			}
 
@@ -338,24 +314,6 @@
 			cs.subscribeClient, err = cs.commandServiceClient.Subscribe(ctx)
 			if err != nil {
 				slog.ErrorContext(ctx, "Failed to create subscribe client", "error", err)
-<<<<<<< HEAD
-
-				return err
-			}
-		}
-
-		return nil
-	}
-}
-
-// Retry callback for receiving messages from the Management Plane subscription.
-func (cs *CommandService) receiveCallback(ctx context.Context) func() error {
-	return func() error {
-		if cs.subscribeClient == nil {
-			return errors.New("subscribe service client not initialized yet")
-		}
-
-=======
 				cs.subscribeClientMutex.Unlock()
 
 				return err
@@ -369,7 +327,6 @@
 
 		cs.subscribeClientMutex.Unlock()
 
->>>>>>> ee90b47c
 		request, recvError := cs.subscribeClient.Recv()
 		if recvError != nil {
 			slog.ErrorContext(ctx, "Failed to receive message from subscribe stream", "error", recvError)
